--- conflicted
+++ resolved
@@ -1393,11 +1393,7 @@
                 mlev = {}
                 flag = 1
             else:
-<<<<<<< HEAD
-                if((precompute_prior_jacobian['status'] == 1) & (itern == 0) and (vip['omb_flag'] != 1)):
-=======
                 if((precompute_prior_jacobian['status'] == 1) & (itern == 0) & (vip['omb_flag'] != 1)):
->>>>>>> a4ae7592
                         # Load the forward calculation stuff from the precompute prior data
                     if(verbose >= 1):
                         print('    Preloading forward calculation and jacobian from prior structure')
